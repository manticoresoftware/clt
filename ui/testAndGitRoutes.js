import path from 'path';
import fs from 'fs/promises';
import { writeFileSync, appendFileSync, existsSync, readdirSync, statSync, readFileSync } from 'fs';
import simpleGit from 'simple-git';
import {
  parseRecFileFromMapWasm,
  validateTestFromMapWasm
} from './wasmNodeWrapper.js';
import {
  getUserRepoPath,
  getUserTestPath,
  getMergedPatterns,
  createFileContentMap,
  convertTestStructureToLegacyCommands,
  extractDuration,
  ensureGitRemoteWithToken,
  slugify
} from './routes.js';

// Helper function to save session data persistently
function saveSessionToPersistentStorage(session, username) {
  const logDir = process.env.ASK_AI_LOG;
  if (!logDir) {
    return; // No persistent storage configured
  }

  try {
    const userLogDir = path.join(logDir, username);
    
    // Create user directory if it doesn't exist
    if (!existsSync(userLogDir)) {
      fs.mkdir(userLogDir, { recursive: true }).catch(console.error);
    }

    // Create log file name with timestamp
    const timestamp = session.startTime ? session.startTime.toISOString().replace(/[:.]/g, '-') : new Date().toISOString().replace(/[:.]/g, '-');
    const logFileName = `${session.name || 'session'}_${timestamp}.log`;
    const logFilePath = path.join(userLogDir, logFileName);

    // Prepare session metadata
    const metadata = {
      sessionId: session.id,
      sessionName: session.name,
      startTime: session.startTime,
      endTime: session.endTime,
      completed: session.completed,
      cancelled: session.cancelled,
      failed: session.failed,
      exitCode: session.exitCode,
      error: session.error,
      cost: session.cost,
      active: session.active || false
    };

    // Save session data
    const sessionData = {
      metadata,
      logs: session.logs,
      output: session.output
    };

    writeFileSync(logFilePath, JSON.stringify(sessionData, null, 2));
    console.log(`Session ${session.id} saved to ${logFilePath}`);
  } catch (error) {
    console.error('Failed to save session to persistent storage:', error);
  }
}

// Function to process test results with WASM structured format
export async function processTestResults(absolutePath, testStructure, stdout, stderr, exitCode, error) {
  // Convert WASM TestStructure to the format expected by the existing logic
  // This maintains UI compatibility while using the new structured format
  const expandedCommands = convertTestStructureToLegacyCommands(testStructure);

  const repFilePath = absolutePath.replace(/\.rec$/, '.rep');
  let success = false; // Default to failure, will update based on command results

  // Create a mapping of block commands by their parent block for status propagation
  const blockCommandMap = new Map();
  expandedCommands.forEach(cmd => {
    if (cmd.isBlockCommand && cmd.parentBlock) {
      // The key is the parent block's index/ID
      const key = `${cmd.parentBlock.command}|${cmd.blockSource || ''}`;

      if (!blockCommandMap.has(key)) {
        blockCommandMap.set(key, []);
      }
      blockCommandMap.get(key).push(cmd);
    }
  });

  try {
    // Try to read the .rep file for actual outputs and durations
    let repContent = '';
    const repSections = [];

    try {
      repContent = await fs.readFile(repFilePath, 'utf8');
      console.log(`Successfully read .rep file: ${repFilePath}`);

      // Check if rep file is empty
      if (!repContent || repContent.trim() === '') {
        console.warn(`The .rep file is empty: ${repFilePath}`);
        throw new Error('Empty rep file');
      }

      // Parse sections
      const sections = repContent.split('\u2013\u2013\u2013 input \u2013\u2013\u2013').slice(1);
      if (sections.length === 0) {
        console.warn(`No input sections found in .rep file: ${repFilePath}`);
        throw new Error('No sections found in rep file');
      }

      // Parse the .rep file sections
      for (const section of sections) {
        const parts = section.split('\u2013\u2013\u2013 output \u2013\u2013\u2013');
        if (parts.length >= 2) {
          repSections.push({
            command: parts[0].trim(),
            output: parts[1].trim(),
            full: section
          });
        }
      }

      console.log(`Parsed ${repSections.length} sections from rep file`);
      if (repSections.length === 0) {
        console.warn(`Failed to parse sections from .rep file: ${repFilePath}`);
        throw new Error('Failed to parse sections from rep file');
      }
    } catch (repError) {
      // If the rep file doesn't exist or is invalid, continue without it
      console.warn(`Could not process .rep file: ${repError.message}`);

      // Try to parse outputs from stdout instead
      if (stdout && stdout.trim()) {
        console.log('Attempting to parse command outputs from stdout');
        const sections = stdout.split('\u2013\u2013\u2013 input \u2013\u2013\u2013').slice(1);
        for (const section of sections) {
          const parts = section.split('\u2013\u2013\u2013 output \u2013\u2013\u2013');
          if (parts.length >= 2) {
            repSections.push({
              command: parts[0].trim(),
              output: parts[1].trim(),
              full: section
            });
          }
        }
        console.log(`Parsed ${repSections.length} sections from stdout`);
      }
    }

    // Process commands with outputs from rep file or stdout
    let allCommandsPassed = true;

    // Debug logging for initial command statuses
    console.log('Processing commands - total:', expandedCommands.length);
    console.log('Block commands:', expandedCommands.filter(cmd => cmd.isBlockCommand).length);
    console.log('Block references:', expandedCommands.filter(cmd => cmd.type === 'block' && !cmd.isBlockCommand).length);

    for (const cmd of expandedCommands) {
      // Skip comments and mark blocks
      if (cmd.type === 'comment') {
        continue;
      } else if (cmd.type === 'block' && !cmd.isBlockCommand) {
        // Mark block with appropriate initial status based on exit code
        cmd.status = exitCode === 0 ? 'matched' : 'pending';
        continue;
      }

      // For regular commands, find the corresponding output
      const commandText = cmd.command.trim();
      const matchingSection = repSections.find(s => s.command.trim() === commandText);

      if (matchingSection) {
        // Extract duration
        cmd.duration = extractDuration(matchingSection.full);

        // Get the output content
        const output = matchingSection.output;
        const nextDelimiterMatch = output.match(/\u2013\u2013\u2013\s.*?\s\u2013\u2013\u2013/);
        const actualOutput = nextDelimiterMatch
          ? output.substring(0, nextDelimiterMatch.index).trim()
          : output;

        // Set actual output
        cmd.actualOutput = actualOutput;

        // Set expected output if not already set
        if (!cmd.expectedOutput) {
          cmd.expectedOutput = actualOutput;
        }

        // If the exitCode is 0, treat everything as matched, otherwise do normal comparison
        if (exitCode === 0) {
          cmd.status = 'matched';
        } else {
          // Determine status based on comparison
          if (cmd.expectedOutput === actualOutput) {
            cmd.status = 'matched';
          } else {
            cmd.status = 'failed';
            allCommandsPassed = false;
          }
        }
      } else {
        // Could not find matching output
        console.warn(`No matching output found for command: ${commandText.substring(0, 50)}...`);

        // If the exitCode is 0, treat everything as matched, even if no output was found
        if (exitCode === 0) {
          cmd.status = 'matched';
          cmd.actualOutput = 'No matching output found, but test passed.';
        } else {
          cmd.status = 'failed';
          allCommandsPassed = false;

          // Set actual output to an error message for UI display
          cmd.actualOutput = 'Error: No matching output found for this command';
        }
      }
    }

    // Now propagate status to block declarations based on their contained commands only
    for (const cmd of expandedCommands) {
      if (cmd.isBlockCommand && cmd.parentBlock) {
        // The key is the parent block's index/ID
        const key = `${cmd.parentBlock.command}|${cmd.blockSource || ''}`;
        const blockCommands = blockCommandMap.get(key) || [];

        if (blockCommands.length > 0) {
          // If any block command failed, mark the block as failed
          const anyFailed = blockCommands.some(bc => bc.status === 'failed');
          // If any command matched, consider the block matched
          const anyMatched = blockCommands.some(bc => bc.status === 'matched');

          // Set status based only on the block's commands, independent of test exit code
          // If no failures and at least one passed, then the block passed
          cmd.status = anyFailed ? 'failed' : (anyMatched ? 'matched' : 'pending');

          // Debug log for block status
          console.log(`Block ${cmd.command} status: ${cmd.status} (anyFailed=${anyFailed}, anyMatched=${anyMatched}, command count=${blockCommands.length})`);
          console.log('Block commands:', blockCommands.map(bc => ({ cmd: bc.command.substring(0, 30), status: bc.status })));

          // Update overall success status only for real failures
          if (anyFailed) allCommandsPassed = false;
        }
      }
    }

    // Determine overall success - a test is successful if exitCode is 0,
    // regardless of individual command comparisons, which might only be different due to pattern variables
    success = exitCode === 0;

  } catch (processError) {
    console.error('Error processing test results:', processError);
    // Mark all commands as failed if there was an error
    for (const cmd of expandedCommands) {
      if (cmd.type !== 'comment' && !cmd.status) {
        cmd.status = 'failed';
      }
    }
  }

  // Make sure non-block commands have a status set (blocks already handled above)
  for (const cmd of expandedCommands) {
    if (cmd.type !== 'comment' && cmd.type !== 'block' && !cmd.status) {
      // For non-block commands without a status, set default status
      cmd.status = 'pending';
    }
  }

  const testReallyFailed = exitCode !== 0;
  return {
    commands: expandedCommands,
    success,
    exitCode,
    exitCodeSuccess: exitCode === 0,
    error: exitCode !== 0 ? error?.message : null,
    stderr,
    stdout,
    message: success ? 'Test executed successfully' : 'Test executed with differences',
    testReallyFailed: exitCode !== 0
  };
}

// Setup Git and Test routes
export function setupGitAndTestRoutes(app, isAuthenticated, dependencies) {
  const {
    WORKDIR,
    ROOT_DIR,
    REPO_URL,
    __dirname,
    getAuthConfig
  } = dependencies;

  // API endpoint to run a test
  app.post('/api/run-test', isAuthenticated, async (req, res) => {
    try {
      const { filePath, dockerImage } = req.body;

      if (!filePath) {
        return res.status(400).json({ error: 'File path is required' });
      }

      // Use the user's test directory as the base
      const testDir = getUserTestPath(req, WORKDIR, ROOT_DIR, getAuthConfig);
      const absolutePath = path.join(testDir, filePath);

      // Basic security check to ensure the path is within the test directory
      if (!absolutePath.startsWith(testDir)) {
        return res.status(403).json({ error: 'Access denied' });
      }

      // Execute the clt test command to run the test (from the user's project directory)
      const userRepoPath = getUserRepoPath(req, WORKDIR, ROOT_DIR, getAuthConfig);
      const relativeFilePath = path.relative(userRepoPath, absolutePath);
      const testCommand = `clt test -d -t ${relativeFilePath} ${dockerImage ? dockerImage : ''}`;
      console.log(`Executing test command: ${testCommand} in dir: ${userRepoPath}`);

      const { exec } = await import('child_process');

      // Execute in the user's repository directory
      const execOptions = {
        cwd: userRepoPath,
        env: {
          ...process.env,
          CLT_NO_COLOR: '1',
        }
      };


      exec(testCommand, execOptions, async (error, stdout, stderr) => {
        // Log all output regardless of success/failure
        console.log(`Test stdout: ${stdout}`);
        if (stderr) {
          console.log(`Test stderr: ${stderr}`);
        }

        // Warnings like Docker platform mismatch shouldn't be treated as errors
        // If the exit code is 0, the test actually passed
        const exitCode = error ? error.code : 0;
        const testReallyFailed = exitCode !== 0;
        console.log(`Test exit code: ${exitCode}, Test failed: ${testReallyFailed}`);
        console.log(testReallyFailed ? `Test completed with differences: ${error?.message}` : 'Test passed with no differences');

        try {
          // Parse the .rec file using WASM with content map
          console.log(`📖 Parsing .rec file with WASM: ${absolutePath}`);
          const fileMap = await createFileContentMap(absolutePath, testDir, req);
          const relativeFilePath = path.relative(testDir, absolutePath);
          const testStructure = await parseRecFileFromMapWasm(relativeFilePath, fileMap);

          // Check if .rep file exists for validation
          const repFilePath = absolutePath.replace('.rec', '.rep');
          const repRelativePath = relativeFilePath.replace('.rec', '.rep');
          let validationResults = null;

          try {
            await fs.access(repFilePath);
            // .rep file exists, add it to file map and validate
            const repContent = await fs.readFile(repFilePath, 'utf8');
            fileMap[repRelativePath] = repContent;

            console.log(`🔍 Running validation with WASM: ${repFilePath}`);

            // Get patterns for validation (proper merging like CLT)
            try {
              const userRepoPath = getUserRepoPath(req, WORKDIR, ROOT_DIR, getAuthConfig);
              const patterns = await getMergedPatterns(userRepoPath, __dirname);

              console.log(`🔥 VALIDATION PATTERNS DUMP - COUNT: ${Object.keys(patterns).length}`);
              console.log(`🔥 PATTERNS OBJECT:`, JSON.stringify(patterns, null, 2));
              console.log(`🔥 VERSION PATTERN:`, patterns.VERSION);
              console.log(`🔥 PATTERN KEYS:`, Object.keys(patterns).join(', '));

              // Run validation with patterns
              console.log(`🔥 CALLING validateTestFromMapWasm WITH PATTERNS`);
              validationResults = await validateTestFromMapWasm(relativeFilePath, fileMap, patterns);
              console.log(`🔥 VALIDATION RESULT:`, JSON.stringify(validationResults, null, 2));

              // ENRICH testStructure with actual outputs and error flags
              try {
                console.log(`📋 Enriching testStructure with actual outputs from .rep file`);

                // Parse .rep file to get actual outputs
                const repStructure = await parseRecFileFromMapWasm(repRelativePath, fileMap);
                console.log(`📋 Rep structure:`, JSON.stringify(repStructure, null, 2));

                // Extract only OUTPUT type blocks from .rep file (flat/expanded)
                const repOutputs = repStructure.steps.filter(step => step.type === 'output');
                console.log(`📋 Found ${repOutputs.length} output blocks in .rep file`);

                // Track output index for sequential mapping
                let outputIndex = 0;
                let globalStepIndex = 0; // Track global step index for error mapping

                // Recursive function to traverse nested structure and assign outputs
                function enrichStepsRecursively(steps) {
                  steps.forEach((step, index) => {
                    const currentStepIndex = globalStepIndex;
                    globalStepIndex++; // Increment for every step (input, output, block, comment)

                    // Check for validation errors on ANY step type (not just input)
                    const hasError = validationResults.errors &&
                      validationResults.errors.some(error => error.step === currentStepIndex);
                    step.error = hasError;

                    // If this is an input step, set status based on error
                    if (step.type === 'input') {
                      step.status = hasError ? 'failed' : 'success';
                      console.log(`📋 Input step ${currentStepIndex}: ${hasError ? 'FAILED' : 'SUCCESS'}`);
                    }

                    // If this is an output step, assign next .rep output and use already-set error status
                    if (step.type === 'output') {
                      if (repOutputs[outputIndex]) {
                        step.actualOutput = repOutputs[outputIndex].content || '';
                        console.log(`📋 Assigned rep output ${outputIndex + 1} to step ${currentStepIndex}: ${step.actualOutput ? 'SET' : 'EMPTY'}`);
                      }
                      outputIndex++;

                      // Set status based on already-set error flag
                      step.status = step.error ? 'failed' : 'success';
                      console.log(`📋 Output step ${currentStepIndex}: ${step.error ? 'FAILED' : 'SUCCESS'}`);
                    }

                    // If this is a block step, check for nested errors and process nested steps
                    if (step.type === 'block') {
                      if (step.steps && step.steps.length > 0) {
                        enrichStepsRecursively(step.steps);
                        // Block is failed if any nested step failed
                        const hasNestedError = step.steps.some(nestedStep => nestedStep.error);
                        step.error = hasNestedError;
                        step.status = hasNestedError ? 'failed' : 'success';
                      }
                    }

                    // For comment steps, just set success status
                    if (step.type === 'comment') {
                      step.error = false;
                      step.status = 'success';
                    }
                  });
                }

                // Start recursive enrichment
                enrichStepsRecursively(testStructure.steps);

                console.log(`✅ TestStructure enriched with ${outputIndex} outputs processed`);
              } catch (enrichError) {
                console.error('Error enriching testStructure:', enrichError.message);
              }

            } catch (patternError) {
              console.warn('Could not load patterns for validation:', patternError.message);
              // Fall back to validation without patterns
              validationResults = await validateTestFromMapWasm(relativeFilePath, fileMap);
            }

            console.log(`✅ Validation completed: ${validationResults.success ? 'PASSED' : 'FAILED'}`);
          } catch (repError) {
            console.log(`ℹ️  No .rep file found for validation: ${repFilePath}`);
          }

          // Process test results for UI compatibility
          const results = await processTestResults(absolutePath, testStructure, stdout, stderr, exitCode, error);

          // Return the results with validation
          res.json({
            filePath,
            dockerImage: dockerImage || 'default-image',
            testStructure,           // NEW: Structured format from WASM
            validationResults,       // NEW: Validation results if .rep exists
            ...results
          });
        } catch (readError) {
          console.error('Error reading test files:', readError);
          res.status(500).json({
            error: `Failed to read test files: ${readError.message}`,
            stderr,
            stdout
          });
        }
      });
    } catch (error) {
      console.error('Error running test:', error);
      res.status(500).json({ error: `Failed to run test: ${error.message}` });
    }
  });

  // API endpoint to commit changes (with or without creating PR)
  app.post('/api/commit-changes', isAuthenticated, async (req, res) => {
    try {
      const { title, description, createPr = true } = req.body;

      if (!title) {
        return res.status(400).json({ error: 'Commit message is required' });
      }

      // Check if user is authenticated with GitHub
      if (!req.user || !req.user.username) {
        return res.status(401).json({ error: 'GitHub authentication required' });
      }

      // Get the user's repo path
      const userRepoPath = getUserRepoPath(req, WORKDIR, ROOT_DIR, getAuthConfig);
      const repoExists = await fs.access(userRepoPath).then(() => true).catch(() => false);

      if (!repoExists) {
        return res.status(404).json({ error: 'Repository not found' });
      }

      try {
        // Initialize simple-git with the user's repo path
        const git = simpleGit({ baseDir: userRepoPath });
        ensureGitRemoteWithToken(git, req.user.token, REPO_URL);

        // Get current branch and status
        const branchSummary = await git.branch();
        const currentBranch = branchSummary.current;
        console.log(`Current branch: ${currentBranch}`);

        // Check if we're on a PR branch
        const isPrBranch = currentBranch.startsWith('clt-ui-');
        console.log(`Is PR branch: ${isPrBranch}`);

        let branchName = currentBranch;
        let needToCreatePr = createPr && !isPrBranch;

        // Determine test directory for staging
        const testDir = getUserTestPath(req, WORKDIR, ROOT_DIR, getAuthConfig);
        const relativeTestPath = path.relative(userRepoPath, testDir);
        console.log(`Tests relative path: ${relativeTestPath}`);

        // Stage changes in the tests directory
        await git.add(relativeTestPath);
        console.log(`Staged changes in tests directory: ${relativeTestPath}`);

        // Check if there are changes to commit
        const status = await git.status();
        if (status.isClean()) {
          return res.status(400).json({ error: 'No changes to commit' });
        }

        // If we need to create a PR, create a new branch
        if (needToCreatePr) {
          // Create a new branch name based on timestamp and username
          const timestamp = new Date().toISOString().replace(/[:.]/g, '-');
          branchName = `clt-ui-${req.user.username}-${timestamp}`;

          // Create and checkout new branch
          await git.checkoutLocalBranch(branchName);
          console.log(`Created and switched to new branch: ${branchName}`);
        }

        // Create a commit
        await git.commit(title);
        console.log(`Created commit with message: ${title}`);

        // Push to the remote repository
        await git.push('origin', branchName, ['--set-upstream']);
        console.log(`Pushed to remote branch: ${branchName}`);

        // Create a PR if needed
        let prUrl = null;
        if (needToCreatePr) {
          try {
            // Use GitHub CLI to create PR if available
            const { exec } = await import('child_process');
            const execPromise = (cmd, options) => new Promise((resolve, reject) => {
              exec(cmd, options, (error, stdout, stderr) => {
                if (error) {
                  console.error(`Command execution error: ${stderr}`);
                  return reject(error);
                }
                resolve(stdout.trim());
              });
            });

            // Set environment for gh command
            const env = { ...process.env, GH_TOKEN: req.user.token };
            const ghOptions = { cwd: userRepoPath, env };

            // Get default branch for PR base
            const defaultBranch = branchSummary.branches[branchSummary.current]?.tracking?.split('/')[1] || 'master';

            // Create PR command
            let prCommand = `gh pr create --title "${title}" --head ${branchName}`;
            if (description) {
              prCommand += ` --body "${description}"`;
            }
            prCommand += ` --base ${defaultBranch}`;

            // Create the PR
            const prOutput = await execPromise(prCommand, ghOptions);
            console.log('PR created successfully');

            // Extract PR URL from the output
            const prUrlMatch = prOutput.match(/(https:\/\/github\.com\/[^\s]+)/);
            prUrl = prUrlMatch ? prUrlMatch[0] : null;
          } catch (prError) {
            console.error('Error creating PR:', prError);
            // Continue with the flow since we've already pushed changes
          }
        }

        // Get repo URL for response
        const remote = await git.remote(['get-url', 'origin']).catch(() => '');
        // Remove token from URL if present
        const cleanRemote = remote.replace(/https:\/\/[^@]+@/, 'https://');

        return res.json({
          success: true,
          branch: branchName,
          commit: title,
          pr: prUrl,
          repository: cleanRemote,
          message: needToCreatePr && prUrl
            ? 'Pull request created successfully'
            : (needToCreatePr
              ? 'Changes committed and pushed to new branch. PR creation failed.'
              : 'Changes committed successfully')
        });
      } catch (gitError) {
        console.error('Git operation error:', gitError);
        return res.status(500).json({
          error: 'Git operation failed',
          details: gitError.message
        });
      }
    } catch (error) {
      console.error('Error creating commit:', error);
      res.status(500).json({ error: `Failed to create commit: ${error.message}` });
    }
  });

  // API endpoint to get git status information
  app.get('/api/git-status', isAuthenticated, async (req, res) => {
    try {
      // Check if user is authenticated with GitHub
      if (!req.user || !req.user.username) {
        return res.status(401).json({ error: 'GitHub authentication required' });
      }

      // Get the user's repo path
      const userRepoPath = getUserRepoPath(req, WORKDIR, ROOT_DIR, getAuthConfig);
      const repoExists = await fs.access(userRepoPath).then(() => true).catch(() => false);

      if (!repoExists) {
        return res.status(404).json({ error: 'Repository not found' });
      }

      try {
        // Initialize simple-git with the user's repo path
        const git = simpleGit({ baseDir: userRepoPath });

        // Get current branch
        const branchSummary = await git.branch();
        const currentBranch = branchSummary.current;
        console.log(`Current branch: ${currentBranch}`);

        // Check if the branch is a PR branch
        const isPrBranch = currentBranch.startsWith('clt-ui-');
        console.log(`Is PR branch: ${isPrBranch}`);

        // Get status information
        const status = await git.status();
        console.log('Git status:', status);

        // Parse the status to get modified files
        const modifiedFiles = [];
        const modifiedDirs = new Set();

        const testDir = getUserTestPath(req, WORKDIR, ROOT_DIR, getAuthConfig);
        // Get the relative path to the test directory from the repo root
        const relativeTestPath = path.relative(userRepoPath, testDir);
        console.log(`Relative test path: ${relativeTestPath}`);

        // Process modified, created, and deleted files
        const allChangedFiles = [
          ...status.modified,
          ...status.created,
          ...status.deleted,
          ...status.not_added
        ];

        for (const filePath of allChangedFiles) {
          console.log(`Checking file: ${filePath}`);

          // Check if this file is in the test directory
          if (filePath.startsWith(relativeTestPath)) {
            // Determine the status code
            let statusCode = '';
            if (status.modified.includes(filePath)) statusCode = 'M';
            else if (status.created.includes(filePath)) statusCode = 'A';
            else if (status.deleted.includes(filePath)) statusCode = 'D';
            else if (status.not_added.includes(filePath)) statusCode = '??';

            modifiedFiles.push({
              path: filePath,
              status: statusCode
            });

            // Add all parent directories to modifiedDirs set
            // Start with the file's directory
            let dirPath = path.dirname(filePath);
            while (dirPath && dirPath !== '.' && dirPath !== '/') {
              modifiedDirs.add(dirPath);
              dirPath = path.dirname(dirPath);
            }
          }
        }

        // Check if there are any changes to commit in the test directory
        const hasChanges = modifiedFiles.length > 0;

        return res.json({
          success: true,
          currentBranch,
          isPrBranch,
          hasChanges,
          modifiedFiles,
          modifiedDirs: Array.from(modifiedDirs),
          testPath: relativeTestPath
        });
      } catch (gitError) {
        console.error('Git operation error:', gitError);
        return res.status(500).json({
          error: 'Git operation failed',
          details: gitError.message
        });
      }
    } catch (error) {
      console.error('Error getting git status:', error);
      res.status(500).json({ error: `Failed to get git status: ${error.message}` });
    }
  });

  // API endpoint to get current branch information
  app.get('/api/current-branch', isAuthenticated, async (req, res) => {
    try {
      // Check if user is authenticated with GitHub
      if (!req.user || !req.user.username) {
        return res.status(401).json({ error: 'GitHub authentication required' });
      }

      // Get the user's repo path
      const userRepoPath = getUserRepoPath(req, WORKDIR, ROOT_DIR, getAuthConfig);
      const repoExists = await fs.access(userRepoPath).then(() => true).catch(() => false);

      if (!repoExists) {
        return res.status(404).json({ error: 'Repository not found' });
      }

      try {
        // Initialize simple-git with the user's repo path
        const git = simpleGit({ baseDir: userRepoPath });

        // Get branch information
        const branchSummary = await git.branch();
        const currentBranch = branchSummary.current;
        console.log(`Current branch: ${currentBranch}`);

        // Get remote repository URL
        const remoteUrl = await git.remote(['get-url', 'origin']);
        const cleanRemoteUrl = remoteUrl.replace(/https:\/\/[^@]+@/, 'https://');
        console.log(`Remote repository URL: ${cleanRemoteUrl}`);

        // Get default branch
        let defaultBranch;
        try {
          // Try to get the default branch from the HEAD reference
          defaultBranch = await git.revparse(['--abbrev-ref', 'origin/HEAD']);
          defaultBranch = defaultBranch.replace('origin/', '');
        } catch (headError) {
          // Fallback: use master or main
          console.warn('Could not determine default branch from HEAD:', headError);

          // Check if main or master exists
          const branches = await git.branch(['-r']);
          if (branches.all.includes('origin/main')) {
            defaultBranch = 'main';
          } else {
            defaultBranch = 'master';
          }
        }
        console.log(`Default branch: ${defaultBranch}`);

        return res.json({
          success: true,
          currentBranch,
          defaultBranch,
          repository: cleanRemoteUrl
        });
      } catch (gitError) {
        console.error('Git operation error:', gitError);
        return res.status(500).json({
          error: 'Git operation failed',
          details: gitError.message
        });
      }
    } catch (error) {
      console.error('Error getting current branch:', error);
      res.status(500).json({ error: `Failed to get current branch: ${error.message}` });
    }
  });

  // API endpoint to reset and sync to a specific branch
  app.post('/api/reset-to-branch', isAuthenticated, async (req, res) => {
    try {
      const { branch } = req.body;

      if (!branch) {
        return res.status(400).json({ error: 'Branch name is required' });
      }

      // Check if user is authenticated with GitHub
      if (!req.user || !req.user.username) {
        return res.status(401).json({ error: 'GitHub authentication required' });
      }

      // Get the user's repo path
      const userRepoPath = getUserRepoPath(req, WORKDIR, ROOT_DIR, getAuthConfig);
      const repoExists = await fs.access(userRepoPath).then(() => true).catch(() => false);

      if (!repoExists) {
        return res.status(404).json({ error: 'Repository not found' });
      }

      try {
        // Initialize simple-git with the user's repo path
        const git = simpleGit(userRepoPath);
        ensureGitRemoteWithToken(git, req.user.token, REPO_URL);

        // Get current status to check for changes
        const status = await git.status();
        let stashMessage = '';

        // Stash changes if needed
        if (!status.isClean()) {
          const timestamp = new Date().toISOString();
          stashMessage = `Auto-stashed by CLT-UI for ${req.user.username} at ${timestamp}`;
          await git.stash(['push', '-m', stashMessage]);
          console.log(`Stashed current changes: ${stashMessage}`);
        }

        // Fetch latest from remote
        await git.fetch(['--all']);
        console.log('Fetched latest updates from remote');

        // Get the list of branches to check if the requested branch exists
        const branches = await git.branch();
        const branchExists = branches.all.includes(branch);

        if (branchExists) {
          // Local branch exists, checkout and reset to remote
          await git.checkout(branch);
          console.log(`Switched to branch: ${branch}`);

          // Reset to origin's version of the branch
          await git.reset(['--hard', `origin/${branch}`]);
          console.log(`Reset to origin/${branch}`);
        } else {
          // Local branch doesn't exist, create tracking branch
          await git.checkout(['-b', branch, `origin/${branch}`]);
          console.log(`Created and checked out branch ${branch} tracking origin/${branch}`);
        }

        return res.json({
          success: true,
          branch,
          repository: status.tracking,
          stashed: status.isClean() ? null : stashMessage,
          message: `Successfully reset to branch: ${branch}`
        });
      } catch (gitError) {
        console.error('Git operation error:', gitError);
        return res.status(500).json({
          error: 'Git operation failed',
          details: gitError.message || 'Unknown error during git operation'
        });
      }
    } catch (error) {
      console.error('Error resetting to branch:', error);
      res.status(500).json({ error: `Failed to reset to branch: ${error.message}` });
    }
  });

  // Checkout and pull branch endpoint
  app.post('/api/checkout-and-pull', isAuthenticated, async (req, res) => {
    try {
      const { branch } = req.body;

      if (!branch) {
        return res.status(400).json({ error: 'Branch name is required' });
      }

      // Check if user is authenticated with GitHub
      if (!req.user || !req.user.username) {
        return res.status(401).json({ error: 'GitHub authentication required' });
      }

      // Get the user's repo path
      const userRepoPath = getUserRepoPath(req, WORKDIR, ROOT_DIR, getAuthConfig);
      const repoExists = await fs.access(userRepoPath).then(() => true).catch(() => false);

      if (!repoExists) {
        return res.status(404).json({ error: 'Repository not found' });
      }

      try {
        // Initialize simple-git with the user's repo path
        const git = simpleGit(userRepoPath);
        ensureGitRemoteWithToken(git, req.user.token, REPO_URL);

        // Fetch latest from remote
        await git.fetch(['--all']);
        console.log('Fetched latest updates from remote');

        // Get the list of branches to check if the requested branch exists
        const branches = await git.branch();
        const localBranchExists = branches.all.includes(branch);
        const remoteBranchExists = branches.all.includes(`remotes/origin/${branch}`);

        if (localBranchExists) {
          // Local branch exists, checkout and pull
          await git.checkout(branch);
          console.log(`Switched to existing branch: ${branch}`);
          
          try {
            await git.pull('origin', branch);
            console.log(`Pulled latest changes for branch: ${branch}`);
          } catch (pullError) {
            console.warn(`Warning: Could not pull latest changes for ${branch}:`, pullError.message);
            // Continue anyway - the checkout was successful
          }
        } else if (remoteBranchExists) {
          // Remote branch exists, create local tracking branch
          await git.checkout(['-b', branch, `origin/${branch}`]);
          console.log(`Created and checked out branch ${branch} tracking origin/${branch}`);
        } else {
          return res.status(400).json({ 
            error: `Branch '${branch}' not found locally or on remote` 
          });
        }

        // Get current status to confirm
        const status = await git.status();
        const currentBranch = status.current;

        return res.json({
          success: true,
          currentBranch: currentBranch,
          message: `Successfully checked out and pulled branch: ${currentBranch}`
        });
      } catch (gitError) {
        console.error('Git operation error:', gitError);
        return res.status(500).json({
          error: 'Git operation failed',
          details: gitError.message || 'Unknown error during git operation'
        });
      }
    } catch (error) {
      console.error('Error in checkout-and-pull:', error);
      res.status(500).json({ error: `Failed to checkout and pull branch: ${error.message}` });
    }
  });

  // Check git status for unstaged changes
  app.get('/api/git-status', isAuthenticated, async (req, res) => {
    try {
      // Check if user is authenticated with GitHub
      if (!req.user || !req.user.username) {
        return res.status(401).json({ error: 'GitHub authentication required' });
      }

      // Get the user's repo path
      const userRepoPath = getUserRepoPath(req, WORKDIR, ROOT_DIR, getAuthConfig);
      const repoExists = await fs.access(userRepoPath).then(() => true).catch(() => false);

      if (!repoExists) {
        return res.status(404).json({ error: 'Repository not found' });
      }

      try {
        // Initialize simple-git with the user's repo path
        const git = simpleGit(userRepoPath);
        
        // Get current status
        const status = await git.status();
        
        // Check for unstaged changes (modified, deleted, or untracked files)
        const hasUnstagedChanges = !status.isClean() || 
                                   status.not_added.length > 0 || 
                                   status.conflicted.length > 0 ||
                                   status.modified.length > 0 ||
                                   status.deleted.length > 0;

        return res.json({
          hasUnstagedChanges,
          currentBranch: status.current,
          isClean: status.isClean(),
          files: {
            modified: status.modified,
            not_added: status.not_added,
            deleted: status.deleted,
            conflicted: status.conflicted,
            staged: status.staged
          }
        });
      } catch (gitError) {
        console.error('Git status error:', gitError);
        return res.status(500).json({
          error: 'Git status check failed',
          details: gitError.message || 'Unknown error during git status check'
        });
      }
    } catch (error) {
      console.error('Error checking git status:', error);
      res.status(500).json({ error: `Failed to check git status: ${error.message}` });
    }
  });

  app.post('/api/create-pr', isAuthenticated, async (req, res) => {
    const { title, description } = req.body;
    if (!title) return res.status(400).json({ error: 'PR title is required' });

    const username = req.user.username;
    const userRepo = getUserRepoPath(req, WORKDIR, ROOT_DIR, getAuthConfig);

    // slugify title for branch name
    const branchName = `clt-ui-${slugify(title)}`;

    const git = simpleGit({ baseDir: userRepo });
    ensureGitRemoteWithToken(git, req.user.token, REPO_URL);

    try {
      // fetch all
      await git.fetch(['--all']);

      // list local + remote branches
      const local  = await git.branchLocal();
      const remote = await git.branch(['-r']);
      const existsLocally = local.all.includes(branchName);
      const existsRemote  = remote.all.includes(`origin/${branchName}`);
      const branchExists  = existsLocally || existsRemote;

      const { exec } = await import('child_process');

      // helper to run gh commands
      const execPromise = (cmd) => new Promise((resolve, reject) => {
        exec(cmd, { cwd: userRepo, env: { ...process.env, GH_TOKEN: req.user.token } },
          (err, stdout, stderr) => {
            if (err) {
              reject(stderr || err);
            } else {
              resolve(stdout.trim());
            }
          }
        );
      });


      if (branchExists) {
        // check if there's an OPEN PR for that head
        const prList = await execPromise(
          `gh pr list --state open --head ${branchName} --json url`
        ).catch(() => '');
        if (!prList) {
          return res
            .status(400)
            .json({ error: `Branch '${branchName}' exists with no open PR.` });
        }

        // branch and PR both exist → just commit & push
        await git.checkout(branchName);
        await git.add('.');
        const commit = await git.commit(title);
        await git.push('origin', branchName);

        return res.json({
          success: true,
          branch: branchName,
          commit: commit.latest,
          pr: JSON.parse(prList)[0]?.url,
          message: 'Committed and pushed to existing PR branch.'
        });
      }

      // branch does not exist → create it, commit & push, open PR
      await git.checkoutLocalBranch(branchName);
      await git.add('.');
      const commit = await git.commit(title);
      await git.push('origin', branchName, ['--set-upstream']);

      // build gh pr create command
      let ghCmd = `gh pr create --title "${title.replace(/"/g,'\\\"')}" --head ${branchName}`;
      if (description) {
        ghCmd += ` --body "${description.replace(/"/g,'\\\"')}"`;
      }

      const prOutput = await execPromise(ghCmd).catch(e => { throw e });
      const prUrlMatch = prOutput.match(/https:\/\/github\.com\/[^\s]+/);
      const prUrl = prUrlMatch?.[0] || null;

      return res.json({
        success: true,
        branch: branchName,
        commit: commit.latest,
        pr: prUrl,
        message: prUrl
          ? 'Pull request created successfully.'
          : 'Branch pushed; PR creation failed—please open manually.'
      });
    }
    catch (err) {
      console.error('create-pr error:', err);
      return res.status(500).json({ error: err.toString() });
    }
  });

  // API endpoint to validate a test file
  app.post('/api/validate-test', isAuthenticated, async (req, res) => {
    try {
      const { filePath } = req.body;

      if (!filePath) {
        return res.status(400).json({ error: 'File path is required' });
      }

      // Use the user's test directory as the base
      const testDir = getUserTestPath(req, WORKDIR, ROOT_DIR, getAuthConfig);
      const absolutePath = path.join(testDir, filePath);

      // Basic security check to ensure the path is within the test directory
      if (!absolutePath.startsWith(testDir)) {
        return res.status(403).json({ error: 'Access denied' });
      }

      // Validate using WASM
      try {
        console.log(`🔍 Validating test file via WASM: ${absolutePath}`);
        const validationResult = await validateTestWasm(absolutePath);
        console.log('✅ WASM validation completed');
        res.json(validationResult);
      } catch (wasmError) {
        console.warn('WASM validation failed, returning default valid result:', wasmError.message);
        res.json({ valid: true, errors: [], method: 'fallback' });
      }
    } catch (error) {
      console.error('Error validating test:', error);
      res.status(500).json({ error: 'Failed to validate test' });
    }
  });

  // Utility function to extract cost from logs (check last 100 lines or find first match)
  function extractCostFromLogs(logs) {
    if (!logs || logs.length === 0) return null;
    
    const costRegex = /cost:\s*\$(\d+\.?\d*)/gi;
    
    // Check last 100 lines first for most recent cost
    const linesToCheck = logs.slice(-100);
    for (let i = linesToCheck.length - 1; i >= 0; i--) {
      const matches = [...linesToCheck[i].matchAll(costRegex)];
      if (matches.length > 0) {
        return parseFloat(matches[matches.length - 1][1]);
      }
    }
    
    // If no cost found in last 100 lines, check all logs for first occurrence
    for (let i = 0; i < logs.length; i++) {
      const matches = [...logs[i].matchAll(costRegex)];
      if (matches.length > 0) {
        return parseFloat(matches[0][1]);
      }
    }
    
    return null;
  }

  // Utility function to sanitize session names for file system compatibility
  function sanitizeSessionName(name) {
    if (!name || !name.trim()) return '';
    
    return name.trim()
      .toLowerCase()
      .replace(/[^a-z0-9\s-]/g, '') // Remove special characters except spaces and hyphens
      .replace(/\s+/g, '-')         // Replace spaces with hyphens
      .replace(/-+/g, '-')          // Replace multiple hyphens with single hyphen
      .replace(/^-|-$/g, '');       // Remove leading/trailing hyphens
  }

  // Interactive session endpoints
  // Start a new interactive command session
  app.post('/api/interactive/start', isAuthenticated, async (req, res) => {
    try {
      const { input, sessionName } = req.body;

      if (!input || !input.trim()) {
        return res.status(400).json({ error: 'Input is required' });
      }

      // Check if user is authenticated
      if (!req.user || !req.user.username) {
        return res.status(401).json({ error: 'Authentication required' });
      }

      const username = req.user.username;

      // Check if user already has a running session
      if (global.interactiveSessions[username] && global.interactiveSessions[username].running) {
        return res.status(409).json({ error: 'Another command is already running for this user' });
      }

      // Generate session ID with optional name
      const sanitizedSessionName = sessionName ? sanitizeSessionName(sessionName) : '';
      const sessionId = sanitizedSessionName 
        ? `${username}-${sanitizedSessionName}-${Date.now()}`
        : `${username}-${Date.now()}-${Math.random().toString(36).substr(2, 9)}`;

      // Get the interactive command from environment
      const askAiCommand = process.env.ASK_AI_COMMAND || 'docker run --rm -i ubuntu:latest bash -c "echo \\"Input received:\\"; cat; echo \\"\\nSleeping for 2 seconds...\\"; sleep 2; echo \\"Done!\\""';
      const askAiTimeout = parseInt(process.env.ASK_AI_TIMEOUT || '30000');

      console.log(`Starting interactive session ${sessionId} for user ${username}`);
      console.log(`Command: ${askAiCommand}`);
      console.log(`Input: ${input}`);
      console.log(`Timeout: ${askAiTimeout}ms`);

      // Create log file only if ASK_AI_LOG is configured
      const logDir = process.env.ASK_AI_LOG;
      let logFile = null;
      if (logDir) {
        const timestamp = new Date().toISOString().replace(/[:.]/g, '-');
        const fileName = `${sessionName || sessionId}_${timestamp}.log`;
        const userLogDir = path.join(logDir, username);
        logFile = path.join(userLogDir, fileName);
        
        // Ensure directory exists
        if (!existsSync(userLogDir)) {
          fs.mkdir(userLogDir, { recursive: true }).catch(console.error);
        }
      }

      // Initialize session
      const session = {
        id: sessionId,
        name: sanitizedSessionName || sessionId,
        username,
        running: true,
        completed: false,
        cancelled: false,
        failed: false,
        logs: [],
        output: '',
        cost: null,
        startTime: new Date(),
        endTime: null,
        logFile,
        process: null,
        timeout: null,
        exitCode: null,
        active: true // Mark as active session
      };

      global.interactiveSessions[username] = session;

      // Import child_process
      const { spawn } = await import('child_process');

      // Get user repository path for WORKDIR_PATH environment variable
      const userRepoPath = getUserRepoPath(req, WORKDIR, ROOT_DIR, getAuthConfig);
      console.log(`WORKDIR_PATH: ${userRepoPath}`);

      // Start the process with shell to handle complex commands
      const childProcess = spawn('sh', ['-c', askAiCommand], {
        stdio: ['pipe', 'pipe', 'pipe'],
        env: {
          ...process.env,
          WORKDIR_PATH: userRepoPath,
          SESSION_NAME: sanitizedSessionName || sessionId
        }
      });

      session.process = childProcess;

      // Set up timeout
      session.timeout = setTimeout(() => {
        if (session.running && childProcess) {
          console.log(`Session ${sessionId} timed out after ${askAiTimeout}ms`);
          childProcess.kill('SIGTERM');
          session.logs.push(`\nTIMEOUT: Command timed out after ${askAiTimeout}ms`);
          session.cost = extractCostFromLogs(session.logs);
        }
      }, askAiTimeout);

      // Send input to the process
      childProcess.stdin.write(input);
      childProcess.stdin.end();

      // Handle stdout
      childProcess.stdout.on('data', (data) => {
        const output = data.toString();
        session.logs.push(output);
        
        // Write to log file if configured
        if (logFile) {
          try {
            appendFileSync(logFile, output);
          } catch (error) {
            console.error('Failed to write to log file:', error);
          }
        }
        
        // Update cost in real-time
        session.cost = extractCostFromLogs(session.logs);
        
        console.log(`Session ${sessionId} stdout:`, output);
      });

      // Handle stderr
      childProcess.stderr.on('data', (data) => {
        const output = data.toString();
        const logEntry = `STDERR: ${output}`;
        session.logs.push(logEntry);
        
        // Write to log file if configured
        if (logFile) {
          try {
            appendFileSync(logFile, logEntry);
          } catch (error) {
            console.error('Failed to write to log file:', error);
          }
        }
        
        // Update cost in real-time
        session.cost = extractCostFromLogs(session.logs);
        
        console.log(`Session ${sessionId} stderr:`, output);
      });

      // Handle process completion
      childProcess.on('close', (code) => {
        session.running = false;
        session.completed = true;
        session.failed = code !== 0;
        session.exitCode = code;
        session.output = session.logs.join('');
        session.endTime = new Date();
        session.cost = extractCostFromLogs(session.logs);
        session.active = false; // Mark as inactive

        // Save session data persistently
        saveSessionToPersistentStorage(session, username);

        // Clear timeout
        if (session.timeout) {
          clearTimeout(session.timeout);
          session.timeout = null;
        }

        console.log(`Session ${sessionId} completed with exit code: ${code}`);

        // Clean up after 5 minutes (but keep session data for history)
        setTimeout(() => {
          if (global.interactiveSessions[username] && global.interactiveSessions[username].id === sessionId) {
            // Don't delete the session, just clean up the process reference
            global.interactiveSessions[username].process = null;
            console.log(`Cleaned up process for session ${sessionId}`);
          }
        }, 5 * 60 * 1000);
      });

      // Handle process error
      childProcess.on('error', (error) => {
        session.running = false;
        session.completed = true;
        session.failed = true;
        session.error = error.message;
        session.logs.push(`ERROR: ${error.message}`);
        session.output = session.logs.join('');
        session.cost = extractCostFromLogs(session.logs);
        session.endTime = new Date();
        session.active = false; // Mark as inactive

        // Save session data persistently
        saveSessionToPersistentStorage(session, username);

        // Clear timeout
        if (session.timeout) {
          clearTimeout(session.timeout);
          session.timeout = null;
        }

        console.error(`Session ${sessionId} error:`, error);
      });

      res.json({ sessionId, status: 'started' });
    } catch (error) {
      console.error('Error starting interactive session:', error);
      res.status(500).json({ error: 'Failed to start interactive session' });
    }
  });

  // Get status of an interactive session
  app.get('/api/interactive/status/:sessionId', isAuthenticated, async (req, res) => {
    try {
      const { sessionId } = req.params;

      if (!req.user || !req.user.username) {
        return res.status(401).json({ error: 'Authentication required' });
      }

      const username = req.user.username;
      const session = global.interactiveSessions[username];

      if (!session || session.id !== sessionId) {
        return res.status(404).json({ error: 'Session not found' });
      }

      res.json({
        sessionId,
        name: session.name,
        running: session.running,
        completed: session.completed,
        cancelled: session.cancelled,
        failed: session.failed,
        logs: session.logs,
        output: session.output,
        cost: session.cost,
        exitCode: session.exitCode,
        error: session.error,
        startTime: session.startTime,
        endTime: session.endTime
      });
    } catch (error) {
      console.error('Error getting session status:', error);
      res.status(500).json({ error: 'Failed to get session status' });
    }
  });

  // Cancel an interactive session
  app.post('/api/interactive/cancel/:sessionId', isAuthenticated, async (req, res) => {
    try {
      const { sessionId } = req.params;

      if (!req.user || !req.user.username) {
        return res.status(401).json({ error: 'Authentication required' });
      }

      const username = req.user.username;
      const session = global.interactiveSessions[username];

      if (!session || session.id !== sessionId) {
        return res.status(404).json({ error: 'Session not found' });
      }

      if (session.process && session.running) {
        session.process.kill('SIGTERM');
        session.running = false;
        session.completed = true;
        session.cancelled = true;
        session.logs.push('\nProcess cancelled by user');
        session.output = session.logs.join('');
        session.cost = extractCostFromLogs(session.logs);
        session.endTime = new Date();
        session.active = false; // Mark as inactive

        // Save session data persistently (including cancelled sessions)
        saveSessionToPersistentStorage(session, username);

        // Clear timeout
        if (session.timeout) {
          clearTimeout(session.timeout);
          session.timeout = null;
        }

        console.log(`Session ${sessionId} cancelled by user`);
      }

      res.json({ status: 'cancelled' });
    } catch (error) {
      console.error('Error cancelling session:', error);
      res.status(500).json({ error: 'Failed to cancel session' });
    }
  });

<<<<<<< HEAD
  // List all sessions (only if ASK_AI_LOG is configured)
  app.get('/api/interactive/sessions', isAuthenticated, async (req, res) => {
    try {
      const username = req.user.username;
      const logDir = process.env.ASK_AI_LOG;
      
      if (!logDir) {
        return res.json({ sessions: [], persistent: false });
      }
      
      const userLogDir = path.join(logDir, username);
      
      if (!existsSync(userLogDir)) {
        return res.json({ sessions: [], persistent: true });
      }
      
      const logFiles = readdirSync(userLogDir)
        .filter(file => file.endsWith('.log'))
        .map(file => {
          const filePath = path.join(userLogDir, file);
          const stats = statSync(filePath);
          
          try {
            // Read the JSON session data
            const sessionData = JSON.parse(readFileSync(filePath, 'utf8'));
            const metadata = sessionData.metadata || {};
            
            return {
              sessionId: metadata.sessionId || file.replace('.log', ''),
              sessionName: metadata.sessionName || 'Unknown Session',
              startTime: metadata.startTime ? new Date(metadata.startTime) : stats.birthtime,
              endTime: metadata.endTime ? new Date(metadata.endTime) : null,
              completed: metadata.completed || false,
              cancelled: metadata.cancelled || false,
              failed: metadata.failed || false,
              cost: metadata.cost || 0,
              active: metadata.active || false,
              size: stats.size,
              logFile: filePath
            };
          } catch (error) {
            // Fallback for old format or corrupted files
            console.warn(`Failed to parse session file ${filePath}:`, error);
            const [sessionName, timestamp] = file.replace('.log', '').split('_');
            
            return {
              sessionId: sessionName,
              sessionName: sessionName.includes('-') ? sessionName.split('-').slice(1, -1).join('-') : sessionName,
              startTime: stats.birthtime,
              endTime: null,
              completed: false,
              cancelled: false,
              failed: false,
              cost: 0,
              active: false,
              size: stats.size,
              logFile: filePath
            };
          }
        })
        .sort((a, b) => new Date(b.startTime) - new Date(a.startTime));
      
      // Check if there's a currently active session
      const currentSession = global.interactiveSessions[username];
      if (currentSession && currentSession.running) {
        // Mark the current session as active in the list
        const activeSessionIndex = logFiles.findIndex(s => s.sessionId === currentSession.id);
        if (activeSessionIndex === -1) {
          // Add current session if not in persistent storage yet
          logFiles.unshift({
            sessionId: currentSession.id,
            sessionName: currentSession.name,
            startTime: currentSession.startTime,
            endTime: null,
            completed: false,
            cancelled: false,
            failed: false,
            cost: currentSession.cost || 0,
            active: true,
            size: 0,
            logFile: null
          });
        } else {
          logFiles[activeSessionIndex].active = true;
        }
      }
      
      res.json({ sessions: logFiles, persistent: true });
    } catch (error) {
      console.error('Error listing sessions:', error);
      res.status(500).json({ error: 'Failed to list sessions' });
    }
  });

  // Get logs for specific session (only if ASK_AI_LOG is configured)
  app.get('/api/interactive/session/:sessionId/logs', isAuthenticated, async (req, res) => {
    try {
      const { sessionId } = req.params;
      const username = req.user.username;
      const logDir = process.env.ASK_AI_LOG;
      
      if (!logDir) {
        return res.status(404).json({ error: 'Persistent logging not configured' });
      }
      
      const userLogDir = path.join(logDir, username);
      
      if (!existsSync(userLogDir)) {
        return res.status(404).json({ error: 'Session logs not found' });
      }
      
      const logFiles = readdirSync(userLogDir)
        .filter(file => file.includes(sessionId) && file.endsWith('.log'));
      
      if (logFiles.length === 0) {
        return res.status(404).json({ error: 'Session logs not found' });
      }
      
      const logFile = path.join(userLogDir, logFiles[0]);
      
      try {
        // Try to read as JSON (new format)
        const sessionData = JSON.parse(readFileSync(logFile, 'utf8'));
        const metadata = sessionData.metadata || {};
        const logs = sessionData.logs || [];
        
        res.json({ 
          sessionId: metadata.sessionId || sessionId, 
          sessionName: metadata.sessionName || 'Unknown Session',
          logs: logs,
          output: sessionData.output || logs.join(''),
          cost: metadata.cost || extractCostFromLogs(logs),
          startTime: metadata.startTime,
          endTime: metadata.endTime,
          completed: metadata.completed || false,
          cancelled: metadata.cancelled || false,
          failed: metadata.failed || false,
          active: metadata.active || false,
          logFile: logFiles[0]
        });
      } catch (parseError) {
        // Fallback for old format (plain text logs)
        console.warn(`Session ${sessionId} using legacy format, parsing as text`);
        const logs = readFileSync(logFile, 'utf8');
        const logLines = logs.split('\n').filter(line => line.trim());
        const cost = extractCostFromLogs(logLines);
        
        res.json({ 
          sessionId, 
          sessionName: sessionId,
          logs: logLines,
          output: logs,
          cost,
          startTime: null,
          endTime: null,
          completed: false,
          cancelled: false,
          failed: false,
          active: false,
          logFile: logFiles[0]
        });
      }
    } catch (error) {
      console.error('Error getting session logs:', error);
      res.status(500).json({ error: 'Failed to get session logs' });
=======
  // Checkout a single file to discard changes
  app.post('/api/checkout-file', isAuthenticated, async (req, res) => {
    try {
      // Check if user is authenticated with GitHub
      if (!req.user || !req.user.username) {
        return res.status(401).json({ error: 'GitHub authentication required' });
      }

      const { filePath } = req.body;
      if (!filePath) {
        return res.status(400).json({ error: 'File path is required' });
      }

      // Get the user's repo path
      const userRepoPath = getUserRepoPath(req, WORKDIR, ROOT_DIR, getAuthConfig);
      const repoExists = await fs.access(userRepoPath).then(() => true).catch(() => false);

      if (!repoExists) {
        return res.status(404).json({ error: 'Repository not found' });
      }

      try {
        // Initialize simple-git with the user's repo path
        const git = simpleGit(userRepoPath);
        
        // Check if file exists and has changes
        const status = await git.status();
        const fileHasChanges = status.modified.includes(filePath) || 
                              status.not_added.includes(filePath) ||
                              status.deleted.includes(filePath);
        
        if (!fileHasChanges) {
          return res.status(400).json({ error: 'File has no changes to discard' });
        }

        // Checkout the file to discard changes
        await git.checkout(['HEAD', '--', filePath]);
        
        console.log(`Successfully checked out file: ${filePath}`);
        
        return res.json({
          success: true,
          message: `Successfully discarded changes to ${filePath}`,
          filePath: filePath
        });

      } catch (gitError) {
        console.error('Git checkout error:', gitError);
        return res.status(500).json({ 
          error: 'Failed to checkout file', 
          details: gitError.message 
        });
      }

    } catch (error) {
      console.error('Error in checkout-file endpoint:', error);
      res.status(500).json({ error: 'Failed to checkout file' });
>>>>>>> d5bd31c2
    }
  });
}<|MERGE_RESOLUTION|>--- conflicted
+++ resolved
@@ -26,7 +26,7 @@
 
   try {
     const userLogDir = path.join(logDir, username);
-    
+
     // Create user directory if it doesn't exist
     if (!existsSync(userLogDir)) {
       fs.mkdir(userLogDir, { recursive: true }).catch(console.error);
@@ -927,7 +927,7 @@
           // Local branch exists, checkout and pull
           await git.checkout(branch);
           console.log(`Switched to existing branch: ${branch}`);
-          
+
           try {
             await git.pull('origin', branch);
             console.log(`Pulled latest changes for branch: ${branch}`);
@@ -940,8 +940,8 @@
           await git.checkout(['-b', branch, `origin/${branch}`]);
           console.log(`Created and checked out branch ${branch} tracking origin/${branch}`);
         } else {
-          return res.status(400).json({ 
-            error: `Branch '${branch}' not found locally or on remote` 
+          return res.status(400).json({
+            error: `Branch '${branch}' not found locally or on remote`
           });
         }
 
@@ -986,13 +986,13 @@
       try {
         // Initialize simple-git with the user's repo path
         const git = simpleGit(userRepoPath);
-        
+
         // Get current status
         const status = await git.status();
-        
+
         // Check for unstaged changes (modified, deleted, or untracked files)
-        const hasUnstagedChanges = !status.isClean() || 
-                                   status.not_added.length > 0 || 
+        const hasUnstagedChanges = !status.isClean() ||
+                                   status.not_added.length > 0 ||
                                    status.conflicted.length > 0 ||
                                    status.modified.length > 0 ||
                                    status.deleted.length > 0;
@@ -1157,9 +1157,9 @@
   // Utility function to extract cost from logs (check last 100 lines or find first match)
   function extractCostFromLogs(logs) {
     if (!logs || logs.length === 0) return null;
-    
+
     const costRegex = /cost:\s*\$(\d+\.?\d*)/gi;
-    
+
     // Check last 100 lines first for most recent cost
     const linesToCheck = logs.slice(-100);
     for (let i = linesToCheck.length - 1; i >= 0; i--) {
@@ -1168,7 +1168,7 @@
         return parseFloat(matches[matches.length - 1][1]);
       }
     }
-    
+
     // If no cost found in last 100 lines, check all logs for first occurrence
     for (let i = 0; i < logs.length; i++) {
       const matches = [...logs[i].matchAll(costRegex)];
@@ -1176,14 +1176,14 @@
         return parseFloat(matches[0][1]);
       }
     }
-    
+
     return null;
   }
 
   // Utility function to sanitize session names for file system compatibility
   function sanitizeSessionName(name) {
     if (!name || !name.trim()) return '';
-    
+
     return name.trim()
       .toLowerCase()
       .replace(/[^a-z0-9\s-]/g, '') // Remove special characters except spaces and hyphens
@@ -1216,7 +1216,7 @@
 
       // Generate session ID with optional name
       const sanitizedSessionName = sessionName ? sanitizeSessionName(sessionName) : '';
-      const sessionId = sanitizedSessionName 
+      const sessionId = sanitizedSessionName
         ? `${username}-${sanitizedSessionName}-${Date.now()}`
         : `${username}-${Date.now()}-${Math.random().toString(36).substr(2, 9)}`;
 
@@ -1237,7 +1237,7 @@
         const fileName = `${sessionName || sessionId}_${timestamp}.log`;
         const userLogDir = path.join(logDir, username);
         logFile = path.join(userLogDir, fileName);
-        
+
         // Ensure directory exists
         if (!existsSync(userLogDir)) {
           fs.mkdir(userLogDir, { recursive: true }).catch(console.error);
@@ -1304,7 +1304,7 @@
       childProcess.stdout.on('data', (data) => {
         const output = data.toString();
         session.logs.push(output);
-        
+
         // Write to log file if configured
         if (logFile) {
           try {
@@ -1313,10 +1313,10 @@
             console.error('Failed to write to log file:', error);
           }
         }
-        
+
         // Update cost in real-time
         session.cost = extractCostFromLogs(session.logs);
-        
+
         console.log(`Session ${sessionId} stdout:`, output);
       });
 
@@ -1325,7 +1325,7 @@
         const output = data.toString();
         const logEntry = `STDERR: ${output}`;
         session.logs.push(logEntry);
-        
+
         // Write to log file if configured
         if (logFile) {
           try {
@@ -1334,10 +1334,10 @@
             console.error('Failed to write to log file:', error);
           }
         }
-        
+
         // Update cost in real-time
         session.cost = extractCostFromLogs(session.logs);
-        
+
         console.log(`Session ${sessionId} stderr:`, output);
       });
 
@@ -1487,34 +1487,33 @@
     }
   });
 
-<<<<<<< HEAD
   // List all sessions (only if ASK_AI_LOG is configured)
   app.get('/api/interactive/sessions', isAuthenticated, async (req, res) => {
     try {
       const username = req.user.username;
       const logDir = process.env.ASK_AI_LOG;
-      
+
       if (!logDir) {
         return res.json({ sessions: [], persistent: false });
       }
-      
+
       const userLogDir = path.join(logDir, username);
-      
+
       if (!existsSync(userLogDir)) {
         return res.json({ sessions: [], persistent: true });
       }
-      
+
       const logFiles = readdirSync(userLogDir)
         .filter(file => file.endsWith('.log'))
         .map(file => {
           const filePath = path.join(userLogDir, file);
           const stats = statSync(filePath);
-          
+
           try {
             // Read the JSON session data
             const sessionData = JSON.parse(readFileSync(filePath, 'utf8'));
             const metadata = sessionData.metadata || {};
-            
+
             return {
               sessionId: metadata.sessionId || file.replace('.log', ''),
               sessionName: metadata.sessionName || 'Unknown Session',
@@ -1532,7 +1531,7 @@
             // Fallback for old format or corrupted files
             console.warn(`Failed to parse session file ${filePath}:`, error);
             const [sessionName, timestamp] = file.replace('.log', '').split('_');
-            
+
             return {
               sessionId: sessionName,
               sessionName: sessionName.includes('-') ? sessionName.split('-').slice(1, -1).join('-') : sessionName,
@@ -1549,7 +1548,7 @@
           }
         })
         .sort((a, b) => new Date(b.startTime) - new Date(a.startTime));
-      
+
       // Check if there's a currently active session
       const currentSession = global.interactiveSessions[username];
       if (currentSession && currentSession.running) {
@@ -1574,7 +1573,7 @@
           logFiles[activeSessionIndex].active = true;
         }
       }
-      
+
       res.json({ sessions: logFiles, persistent: true });
     } catch (error) {
       console.error('Error listing sessions:', error);
@@ -1588,34 +1587,34 @@
       const { sessionId } = req.params;
       const username = req.user.username;
       const logDir = process.env.ASK_AI_LOG;
-      
+
       if (!logDir) {
         return res.status(404).json({ error: 'Persistent logging not configured' });
       }
-      
+
       const userLogDir = path.join(logDir, username);
-      
+
       if (!existsSync(userLogDir)) {
         return res.status(404).json({ error: 'Session logs not found' });
       }
-      
+
       const logFiles = readdirSync(userLogDir)
         .filter(file => file.includes(sessionId) && file.endsWith('.log'));
-      
+
       if (logFiles.length === 0) {
         return res.status(404).json({ error: 'Session logs not found' });
       }
-      
+
       const logFile = path.join(userLogDir, logFiles[0]);
-      
+
       try {
         // Try to read as JSON (new format)
         const sessionData = JSON.parse(readFileSync(logFile, 'utf8'));
         const metadata = sessionData.metadata || {};
         const logs = sessionData.logs || [];
-        
-        res.json({ 
-          sessionId: metadata.sessionId || sessionId, 
+
+        res.json({
+          sessionId: metadata.sessionId || sessionId,
           sessionName: metadata.sessionName || 'Unknown Session',
           logs: logs,
           output: sessionData.output || logs.join(''),
@@ -1634,9 +1633,9 @@
         const logs = readFileSync(logFile, 'utf8');
         const logLines = logs.split('\n').filter(line => line.trim());
         const cost = extractCostFromLogs(logLines);
-        
-        res.json({ 
-          sessionId, 
+
+        res.json({
+          sessionId,
           sessionName: sessionId,
           logs: logLines,
           output: logs,
@@ -1653,7 +1652,9 @@
     } catch (error) {
       console.error('Error getting session logs:', error);
       res.status(500).json({ error: 'Failed to get session logs' });
-=======
+			}
+
+	});
   // Checkout a single file to discard changes
   app.post('/api/checkout-file', isAuthenticated, async (req, res) => {
     try {
@@ -1678,22 +1679,22 @@
       try {
         // Initialize simple-git with the user's repo path
         const git = simpleGit(userRepoPath);
-        
+
         // Check if file exists and has changes
         const status = await git.status();
-        const fileHasChanges = status.modified.includes(filePath) || 
+        const fileHasChanges = status.modified.includes(filePath) ||
                               status.not_added.includes(filePath) ||
                               status.deleted.includes(filePath);
-        
+
         if (!fileHasChanges) {
           return res.status(400).json({ error: 'File has no changes to discard' });
         }
 
         // Checkout the file to discard changes
         await git.checkout(['HEAD', '--', filePath]);
-        
+
         console.log(`Successfully checked out file: ${filePath}`);
-        
+
         return res.json({
           success: true,
           message: `Successfully discarded changes to ${filePath}`,
@@ -1702,16 +1703,15 @@
 
       } catch (gitError) {
         console.error('Git checkout error:', gitError);
-        return res.status(500).json({ 
-          error: 'Failed to checkout file', 
-          details: gitError.message 
+        return res.status(500).json({
+          error: 'Failed to checkout file',
+          details: gitError.message
         });
       }
 
     } catch (error) {
       console.error('Error in checkout-file endpoint:', error);
       res.status(500).json({ error: 'Failed to checkout file' });
->>>>>>> d5bd31c2
     }
   });
 }